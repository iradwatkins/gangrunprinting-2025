--- conflicted
+++ resolved
@@ -4,12 +4,8 @@
 import { TooltipProvider } from "@/components/ui/tooltip";
 import { QueryClient, QueryClientProvider } from "@tanstack/react-query";
 import { BrowserRouter, Routes, Route } from "react-router-dom";
-<<<<<<< HEAD
 import { FloatingCart } from "@/components/cart/FloatingCart";
-import { AuthProvider } from "@/hooks/useAuth";
-=======
 import { AuthProvider } from "@/contexts/AuthContext";
->>>>>>> 0b8a4ac9
 import Index from "./pages/Index";
 import { ProductCatalog } from "./pages/ProductCatalog";
 import { ProductDetail } from "./pages/ProductDetail";
@@ -26,51 +22,35 @@
 
 const App = () => (
   <QueryClientProvider client={queryClient}>
-<<<<<<< HEAD
-    <TooltipProvider>
-      <Toaster />
-      <Sonner />
-      <AuthProvider>
-        <BrowserRouter>
-        <div className="relative">
-          <Routes>
-            <Route path="/" element={<Index />} />
-            <Route path="/products" element={<ProductCatalog />} />
-            <Route path="/products/:slug" element={<ProductDetail />} />
-            <Route path="/cart" element={<Cart />} />
-            <Route path="/account" element={<AccountDashboard />} />
-            <Route path="/account/profile" element={<ProfileSettings />} />
-            <Route path="/account/broker-application" element={<BrokerApplication />} />
-            {/* ADD ALL CUSTOM ROUTES ABOVE THE CATCH-ALL "*" ROUTE */}
-            <Route path="*" element={<NotFound />} />
-          </Routes>
-          
-          {/* Floating Cart - Available on all pages */}
-          <div className="fixed bottom-6 right-6 z-50">
-            <FloatingCart />
-          </div>
-        </div>
-        </BrowserRouter>
-      </AuthProvider>
-    </TooltipProvider>
-=======
     <AuthProvider>
       <TooltipProvider>
         <Toaster />
         <Sonner />
         <BrowserRouter>
-          <Routes>
-            <Route path="/" element={<Index />} />
-            <Route path="/admin/products" element={<ProductsPage />} />
-            <Route path="/admin/products/new" element={<NewProductPage />} />
-            <Route path="/admin/products/:id/edit" element={<EditProductPage />} />
-            {/* ADD ALL CUSTOM ROUTES ABOVE THE CATCH-ALL "*" ROUTE */}
-            <Route path="*" element={<NotFound />} />
-          </Routes>
+          <div className="relative">
+            <Routes>
+              <Route path="/" element={<Index />} />
+              <Route path="/products" element={<ProductCatalog />} />
+              <Route path="/products/:slug" element={<ProductDetail />} />
+              <Route path="/cart" element={<Cart />} />
+              <Route path="/account" element={<AccountDashboard />} />
+              <Route path="/account/profile" element={<ProfileSettings />} />
+              <Route path="/account/broker-application" element={<BrokerApplication />} />
+              <Route path="/admin/products" element={<ProductsPage />} />
+              <Route path="/admin/products/new" element={<NewProductPage />} />
+              <Route path="/admin/products/:id/edit" element={<EditProductPage />} />
+              {/* ADD ALL CUSTOM ROUTES ABOVE THE CATCH-ALL "*" ROUTE */}
+              <Route path="*" element={<NotFound />} />
+            </Routes>
+            
+            {/* Floating Cart - Available on all pages */}
+            <div className="fixed bottom-6 right-6 z-50">
+              <FloatingCart />
+            </div>
+          </div>
         </BrowserRouter>
       </TooltipProvider>
     </AuthProvider>
->>>>>>> 0b8a4ac9
   </QueryClientProvider>
 );
 
