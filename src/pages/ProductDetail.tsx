
import React, { useState, useEffect } from 'react';
import { useParams } from 'react-router-dom';
import { Button } from '@/components/ui/button';
import { Badge } from '@/components/ui/badge';
import { Card, CardContent } from '@/components/ui/card';
import { Separator } from '@/components/ui/separator';
import { BreadcrumbNav } from '@/components/products/BreadcrumbNav';
import { ProductImageGallery } from '@/components/products/ProductImageGallery';
import { ProductConfiguration } from '@/components/products/ProductConfiguration';
import { PriceCalculator } from '@/components/products/PriceCalculator';
import { ProductSpecs } from '@/components/products/ProductSpecs';
import { ShoppingCart, Heart, Share2 } from 'lucide-react';

// Mock product data - in a real app, this would come from an API
const mockProduct = {
  id: 1,
  name: "Premium Business Cards",
  category: "Business Cards",
  basePrice: 39.99,
  description: "High-quality business cards printed on premium cardstock with your choice of finishes.",
  images: [
    "/placeholder.svg",
    "/placeholder.svg",
    "/placeholder.svg"
  ],
  inStock: true,
  rating: 4.8,
  reviewCount: 234
};

export default function ProductDetail() {
  const { id } = useParams();
  const [product] = useState(mockProduct);
  const [configuration, setConfiguration] = useState({
    quantity: 500,
    add_on_ids: []
  });

  const breadcrumbItems = [
    { label: "Home", href: "/" },
    { label: "Products", href: "/products" },
    { label: product.category, href: `/products?category=${product.category.toLowerCase()}` },
    { label: product.name, href: "#" }
  ];

  const handleAddToCart = () => {
    console.log('Adding to cart:', { product, configuration });
    // Add to cart logic here
  };

  const productSpecs = {
    'Paper Stock': '14pt Cardstock',
    'Finish': 'Matte',
    'Size': '3.5" x 2"',
    'Colors': 'Full Color (CMYK)',
    'Turnaround': '3-5 Business Days'
  };

  return (
    <div className="min-h-screen bg-gray-50">
      <div className="max-w-7xl mx-auto px-4 sm:px-6 lg:px-8 py-8">
        <BreadcrumbNav />
        
        <div className="mt-8 grid grid-cols-1 lg:grid-cols-2 gap-8">
          {/* Product Images */}
          <div>
            <ProductImageGallery />
          </div>

          {/* Product Info */}
          <div className="space-y-6">
            <div>
              <h1 className="text-3xl font-bold text-gray-900">{product.name}</h1>
              <div className="mt-2 flex items-center space-x-2">
                <Badge variant="outline">{product.category}</Badge>
                <span className="text-sm text-gray-500">★ {product.rating} ({product.reviewCount} reviews)</span>
              </div>
            </div>

            <p className="text-gray-600">{product.description}</p>

            {/* Configuration */}
            <Card>
              <CardContent className="p-6">
                <h3 className="text-lg font-semibold mb-4">Configure Your Order</h3>
                <ProductConfiguration />
              </CardContent>
            </Card>

            {/* Price Calculator */}
            <Card>
              <CardContent className="p-6">
                <PriceCalculator />
              </CardContent>
            </Card>

            {/* Action Buttons */}
            <div className="space-y-4">
              <Button 
                onClick={handleAddToCart}
                className="w-full"
                size="lg"
              >
                <ShoppingCart className="w-5 h-5 mr-2" />
                Add to Cart
              </Button>
              
              <div className="flex space-x-4">
                <Button variant="outline" className="flex-1">
                  <Heart className="w-4 h-4 mr-2" />
                  Save
                </Button>
                <Button variant="outline" className="flex-1">
                  <Share2 className="w-4 h-4 mr-2" />
                  Share
                </Button>
              </div>
            </div>

            <Separator />

            {/* Product Specifications */}
            <div>
              <h3 className="text-lg font-semibold mb-4">Specifications</h3>
              <ProductSpecs />
            </div>
          </div>
        </div>
<<<<<<< HEAD

        {/* Product Details Tabs */}
        <Tabs value={selectedTab} onValueChange={setSelectedTab} className="mb-8">
          <TabsList className="grid w-full grid-cols-2 sm:grid-cols-4">
            <TabsTrigger value="configure">Configure</TabsTrigger>
            <TabsTrigger value="specifications">Specifications</TabsTrigger>
            <TabsTrigger value="reviews">Reviews</TabsTrigger>
            <TabsTrigger value="related">Related</TabsTrigger>
          </TabsList>

          <TabsContent value="configure" className="mt-6">
            <ProductConfiguration product={product} />
          </TabsContent>

          <TabsContent value="specifications" className="mt-6">
            <ProductSpecs product={product} />
          </TabsContent>

          <TabsContent value="reviews" className="mt-6">
            <Card>
              <CardHeader>
                <CardTitle>Customer Reviews</CardTitle>
                <CardDescription>
                  See what customers are saying about this product
                </CardDescription>
              </CardHeader>
              <CardContent>
                <div className="text-center py-8">
                  <p className="text-muted-foreground">
                    Reviews feature coming soon
                  </p>
                </div>
              </CardContent>
            </Card>
          </TabsContent>

          <TabsContent value="related" className="mt-6">
            <RelatedProducts product={product} />
          </TabsContent>
        </Tabs>
=======
>>>>>>> 0b8a4ac9
      </div>
    </div>
  );
}<|MERGE_RESOLUTION|>--- conflicted
+++ resolved
@@ -127,49 +127,6 @@
             </div>
           </div>
         </div>
-<<<<<<< HEAD
-
-        {/* Product Details Tabs */}
-        <Tabs value={selectedTab} onValueChange={setSelectedTab} className="mb-8">
-          <TabsList className="grid w-full grid-cols-2 sm:grid-cols-4">
-            <TabsTrigger value="configure">Configure</TabsTrigger>
-            <TabsTrigger value="specifications">Specifications</TabsTrigger>
-            <TabsTrigger value="reviews">Reviews</TabsTrigger>
-            <TabsTrigger value="related">Related</TabsTrigger>
-          </TabsList>
-
-          <TabsContent value="configure" className="mt-6">
-            <ProductConfiguration product={product} />
-          </TabsContent>
-
-          <TabsContent value="specifications" className="mt-6">
-            <ProductSpecs product={product} />
-          </TabsContent>
-
-          <TabsContent value="reviews" className="mt-6">
-            <Card>
-              <CardHeader>
-                <CardTitle>Customer Reviews</CardTitle>
-                <CardDescription>
-                  See what customers are saying about this product
-                </CardDescription>
-              </CardHeader>
-              <CardContent>
-                <div className="text-center py-8">
-                  <p className="text-muted-foreground">
-                    Reviews feature coming soon
-                  </p>
-                </div>
-              </CardContent>
-            </Card>
-          </TabsContent>
-
-          <TabsContent value="related" className="mt-6">
-            <RelatedProducts product={product} />
-          </TabsContent>
-        </Tabs>
-=======
->>>>>>> 0b8a4ac9
       </div>
     </div>
   );
