import React, { useState } from 'react';
import { Button } from '@/components/ui/button';
import { Input } from '@/components/ui/input';
import { Card, CardContent } from '@/components/ui/card';
<<<<<<< HEAD
import { AuthModal } from '@/components/auth/AuthModal';
import { UserMenu } from '@/components/auth/UserMenu';
import { useAuth } from '@/hooks/useAuth';
=======
import { Badge } from '@/components/ui/badge';
import { Separator } from '@/components/ui/separator';
>>>>>>> 0b8a4ac9
import { 
  ShoppingCart, 
  User, 
  Phone, 
  Mail, 
  MapPin,
  ChevronLeft,
  ChevronRight,
  CreditCard,
  FileText,
  Image,
  Mail as MailIcon,
  Megaphone,
  Calendar,
  Award,
  Printer,
  Package,
  Clock,
  Facebook,
  Twitter,
  Instagram,
  Linkedin
} from 'lucide-react';
import useEmblaCarousel from 'embla-carousel-react';
import Autoplay from 'embla-carousel-autoplay';
import { useAuth } from '@/contexts/AuthContext';
import { AuthModal } from '@/components/auth/AuthModal';
import { UserButton } from '@/components/auth/UserButton';

const HeroCarousel = () => {
  const [emblaRef, emblaApi] = useEmblaCarousel({ loop: true }, [Autoplay()]);

  const scrollPrev = () => emblaApi && emblaApi.scrollPrev();
  const scrollNext = () => emblaApi && emblaApi.scrollNext();

<<<<<<< HEAD
const Homepage: React.FC = () => {
  const { isAuthenticated } = useAuth();
  const [showAuthModal, setShowAuthModal] = useState(false);
  // Hero carousel data
  const heroSlides: HeroSlide[] = [
=======
  const slides = [
>>>>>>> 0b8a4ac9
    {
      title: "Premium Business Cards",
      subtitle: "Starting at $39",
      description: "Make a lasting impression with our high-quality business cards",
      bgColor: "bg-gradient-to-r from-blue-600 to-blue-800",
      textPosition: "left"
    },
    {
      title: "$169 for 5,000 Flyers", 
      subtitle: "Limited Time Offer",
      description: "Boost your marketing with our premium flyer printing",
      bgColor: "bg-gradient-to-r from-green-600 to-green-800",
      textPosition: "center"
    },
    {
      title: "24 Hour Turnaround",
      subtitle: "Rush Orders Available", 
      description: "Need it fast? We've got you covered with our express service",
      bgColor: "bg-gradient-to-r from-purple-600 to-purple-800",
      textPosition: "right"
    }
  ];

  return (
    <div className="relative">
      <div className="overflow-hidden" ref={emblaRef}>
        <div className="flex">
          {slides.map((slide, index) => (
            <div key={index} className="flex-[0_0_100%] min-w-0">
              <div className={`${slide.bgColor} text-white py-16 px-4 md:py-24`}>
                <div className="max-w-7xl mx-auto">
                  <div className={`text-${slide.textPosition} max-w-2xl ${slide.textPosition === 'center' ? 'mx-auto' : slide.textPosition === 'right' ? 'ml-auto' : ''}`}>
                    <h1 className="text-4xl md:text-6xl font-bold mb-4">
                      {slide.title}
                    </h1>
                    <p className="text-xl md:text-2xl mb-2 text-blue-100">
                      {slide.subtitle}
                    </p>
                    <p className="text-lg mb-8 text-blue-100">
                      {slide.description}
                    </p>
                    <div className="space-x-4">
                      <Button size="lg" className="bg-white text-blue-600 hover:bg-blue-50">
                        Shop Now
                      </Button>
                      <Button size="lg" variant="outline" className="border-white text-white hover:bg-white hover:text-blue-600">
                        Get Quote
                      </Button>
                    </div>
                  </div>
                </div>
              </div>
            </div>
          ))}
        </div>
      </div>
      
      <button 
        onClick={scrollPrev}
        className="absolute left-4 top-1/2 transform -translate-y-1/2 bg-white/20 hover:bg-white/30 text-white p-2 rounded-full transition-colors"
      >
        <ChevronLeft className="w-6 h-6" />
      </button>
      <button 
        onClick={scrollNext}
        className="absolute right-4 top-1/2 transform -translate-y-1/2 bg-white/20 hover:bg-white/30 text-white p-2 rounded-full transition-colors"
      >
        <ChevronRight className="w-6 h-6" />
      </button>
    </div>
  );
};

export default function Homepage() {
  const { user, loading } = useAuth();
  const [authModalOpen, setAuthModalOpen] = useState(false);

  const productCategories = [
    { name: 'Business Cards', icon: CreditCard, color: 'text-blue-600' },
    { name: 'Flyers', icon: FileText, color: 'text-green-600' },
    { name: 'Postcards', icon: MailIcon, color: 'text-purple-600' },
    { name: 'Posters', icon: Image, color: 'text-red-600' },
    { name: 'Banners', icon: Megaphone, color: 'text-yellow-600' },
    { name: 'Brochures', icon: FileText, color: 'text-indigo-600' },
    { name: 'Calendars', icon: Calendar, color: 'text-pink-600' },
    { name: 'Stickers', icon: Award, color: 'text-teal-600' },
    { name: 'Labels', icon: Package, color: 'text-orange-600' },
    { name: 'Booklets', icon: Printer, color: 'text-gray-600' }
  ];

  const valueProps = [
    {
      icon: Clock,
      title: "24-Hour Turnaround",
      description: "Rush orders available for when you need it fast"
    },
    {
      icon: Award,
      title: "Quality Guarantee", 
      description: "Premium materials and professional printing every time"
    },
    {
      icon: Package,
      title: "Eco-Friendly Options",
      description: "Sustainable printing solutions for environmentally conscious businesses"
    }
  ];

  if (loading) {
    return (
      <div className="min-h-screen flex items-center justify-center">
        <div className="animate-spin rounded-full h-32 w-32 border-b-2 border-blue-600"></div>
      </div>
    );
  }

  return (
    <div className="min-h-screen bg-white">
      {/* Header */}
      <header className="bg-white shadow-sm border-b border-gray-100 sticky top-0 z-50">
        <div className="max-w-7xl mx-auto px-4 sm:px-6 lg:px-8">
          <div className="flex justify-between items-center h-16">
            {/* Logo */}
            <div className="flex items-center space-x-2">
              <Printer className="h-8 w-8 text-blue-600" />
              <span className="text-xl font-bold text-gray-900">GangRun</span>
            </div>
            
            {/* Navigation */}
            <nav className="hidden md:flex space-x-8">
              <a href="#" className="text-gray-700 hover:text-blue-600 font-medium">All Products</a>
              <a href="#" className="text-gray-700 hover:text-blue-600 font-medium">Business Cards</a>
              <a href="#" className="text-gray-700 hover:text-blue-600 font-medium">Flyers</a>
              <a href="#" className="text-gray-700 hover:text-blue-600 font-medium">Postcards</a>
              <a href="#" className="text-gray-700 hover:text-blue-600 font-medium">Banners</a>
            </nav>
            
            {/* User Actions */}
            <div className="flex items-center space-x-4">
<<<<<<< HEAD
              {isAuthenticated ? (
                <UserMenu />
              ) : (
                <>
                  <Button 
                    variant="ghost" 
                    onClick={() => setShowAuthModal(true)}
                    className="hidden sm:flex items-center"
                  >
                    <User className="w-4 h-4 mr-2" />
                    My Account
                  </Button>
                  <Button 
                    variant="ghost" 
                    onClick={() => setShowAuthModal(true)}
                    className="hidden sm:flex items-center"
                  >
                    <LogIn className="w-4 h-4 mr-2" />
                    Sign In
                  </Button>
                </>
=======
              <Button variant="ghost" size="sm" className="relative">
                <ShoppingCart className="h-5 w-5" />
                <Badge variant="destructive" className="absolute -top-2 -right-2 h-5 w-5 flex items-center justify-center text-xs">
                  3
                </Badge>
              </Button>
              
              {user ? (
                <UserButton />
              ) : (
                <Button onClick={() => setAuthModalOpen(true)} variant="outline" size="sm">
                  <User className="h-4 w-4 mr-2" />
                  Sign In
                </Button>
>>>>>>> 0b8a4ac9
              )}
            </div>
          </div>
        </div>
      </header>

      {/* Hero Carousel */}
      <HeroCarousel />

      {/* Product Categories Grid */}
      <section className="py-16 bg-gray-50">
        <div className="max-w-7xl mx-auto px-4 sm:px-6 lg:px-8">
          <div className="text-center mb-12">
            <h2 className="text-3xl font-bold text-gray-900 mb-4">Our Products</h2>
            <p className="text-lg text-gray-600 max-w-2xl mx-auto">
              Professional printing solutions for all your business needs
            </p>
          </div>
          
          <div className="grid grid-cols-2 md:grid-cols-3 lg:grid-cols-5 gap-6">
            {productCategories.map((category, index) => {
              const IconComponent = category.icon;
              return (
                <Card key={index} className="group hover:shadow-lg transition-shadow cursor-pointer">
                  <CardContent className="p-6 text-center">
                    <IconComponent className={`h-12 w-12 mx-auto mb-4 ${category.color} group-hover:scale-110 transition-transform`} />
                    <h3 className="font-semibold text-gray-900">{category.name}</h3>
                  </CardContent>
                </Card>
              );
            })}
          </div>
        </div>
      </section>

      {/* Value Propositions */}
      <section className="py-16 bg-white">
        <div className="max-w-7xl mx-auto px-4 sm:px-6 lg:px-8">
          <div className="grid md:grid-cols-3 gap-8">
            {valueProps.map((prop, index) => {
              const IconComponent = prop.icon;
              return (
                <div key={index} className="text-center">
                  <IconComponent className="h-12 w-12 text-blue-600 mx-auto mb-4" />
                  <h3 className="text-xl font-semibold text-gray-900 mb-2">{prop.title}</h3>
                  <p className="text-gray-600">{prop.description}</p>
                </div>
              );
            })}
          </div>
        </div>
      </section>

      {/* Email Signup */}
      <section className="py-16 bg-blue-600">
        <div className="max-w-7xl mx-auto px-4 sm:px-6 lg:px-8 text-center">
          <h2 className="text-3xl font-bold text-white mb-4">Stay Updated</h2>
          <p className="text-xl text-blue-100 mb-8 max-w-2xl mx-auto">
            Get the latest deals and printing tips delivered to your inbox
          </p>
          <div className="flex max-w-md mx-auto gap-4">
            <Input 
              type="email" 
              placeholder="Enter your email" 
              className="bg-white"
            />
            <Button className="bg-white text-blue-600 hover:bg-blue-50">
              Subscribe
            </Button>
          </div>
        </div>
      </section>

      {/* Footer */}
      <footer className="bg-gray-900 text-white py-16">
        <div className="max-w-7xl mx-auto px-4 sm:px-6 lg:px-8">
          <div className="grid md:grid-cols-4 gap-8">
            {/* Company Info */}
            <div>
              <div className="flex items-center space-x-2 mb-4">
                <Printer className="h-8 w-8 text-blue-400" />
                <span className="text-xl font-bold">GangRun</span>
              </div>
              <p className="text-gray-400 mb-4">
                Professional printing services for businesses of all sizes.
              </p>
              <div className="space-y-2 text-sm">
                <div className="flex items-center space-x-2">
                  <Phone className="h-4 w-4 text-blue-400" />
                  <span>404-668-2401</span>
                </div>
                <div className="flex items-center space-x-2">
                  <Mail className="h-4 w-4 text-blue-400" />
                  <span>support@gangrunprinting.com</span>
                </div>
                <div className="flex items-center space-x-2">
                  <MapPin className="h-4 w-4 text-blue-400" />
                  <span>Atlanta, GA</span>
                </div>
              </div>
            </div>
            
            {/* Products */}
            <div>
              <h3 className="font-semibold mb-4">Products</h3>
              <ul className="space-y-2 text-sm text-gray-400">
                <li><a href="#" className="hover:text-white">Business Cards</a></li>
                <li><a href="#" className="hover:text-white">Flyers</a></li>
                <li><a href="#" className="hover:text-white">Postcards</a></li>
                <li><a href="#" className="hover:text-white">Banners</a></li>
                <li><a href="#" className="hover:text-white">Brochures</a></li>
              </ul>
            </div>
            
            {/* Services */}
            <div>
              <h3 className="font-semibold mb-4">Services</h3>
              <ul className="space-y-2 text-sm text-gray-400">
                <li><a href="#" className="hover:text-white">Design Services</a></li>
                <li><a href="#" className="hover:text-white">Rush Orders</a></li>
                <li><a href="#" className="hover:text-white">Bulk Printing</a></li>
                <li><a href="#" className="hover:text-white">Direct Mail</a></li>
                <li><a href="#" className="hover:text-white">Fulfillment</a></li>
              </ul>
            </div>
            
            {/* Support */}
            <div>
              <h3 className="font-semibold mb-4">Support</h3>
              <ul className="space-y-2 text-sm text-gray-400">
                <li><a href="#" className="hover:text-white">Contact Us</a></li>
                <li><a href="#" className="hover:text-white">FAQ</a></li>
                <li><a href="#" className="hover:text-white">Order Status</a></li>
                <li><a href="#" className="hover:text-white">File Upload</a></li>
                <li><a href="#" className="hover:text-white">Proofing</a></li>
              </ul>
            </div>
          </div>
          
          <Separator className="my-8 bg-gray-800" />
          
          <div className="flex flex-col md:flex-row justify-between items-center">
            <p className="text-sm text-gray-400 mb-4 md:mb-0">
              © 2024 GangRun Printing. All rights reserved.
            </p>
            <div className="flex space-x-4">
              <Facebook className="h-5 w-5 text-gray-400 hover:text-white cursor-pointer" />
              <Twitter className="h-5 w-5 text-gray-400 hover:text-white cursor-pointer" />
              <Instagram className="h-5 w-5 text-gray-400 hover:text-white cursor-pointer" />
              <Linkedin className="h-5 w-5 text-gray-400 hover:text-white cursor-pointer" />
            </div>
          </div>
        </div>
      </footer>

<<<<<<< HEAD
      {/* Authentication Modal */}
      <AuthModal 
        open={showAuthModal} 
        onOpenChange={setShowAuthModal}
        defaultTab="login"
      />
=======
      {/* Auth Modal */}
      <AuthModal open={authModalOpen} onOpenChange={setAuthModalOpen} />
>>>>>>> 0b8a4ac9
    </div>
  );
}<|MERGE_RESOLUTION|>--- conflicted
+++ resolved
@@ -2,14 +2,10 @@
 import { Button } from '@/components/ui/button';
 import { Input } from '@/components/ui/input';
 import { Card, CardContent } from '@/components/ui/card';
-<<<<<<< HEAD
 import { AuthModal } from '@/components/auth/AuthModal';
 import { UserMenu } from '@/components/auth/UserMenu';
-import { useAuth } from '@/hooks/useAuth';
-=======
 import { Badge } from '@/components/ui/badge';
 import { Separator } from '@/components/ui/separator';
->>>>>>> 0b8a4ac9
 import { 
   ShoppingCart, 
   User, 
@@ -36,7 +32,6 @@
 import useEmblaCarousel from 'embla-carousel-react';
 import Autoplay from 'embla-carousel-autoplay';
 import { useAuth } from '@/contexts/AuthContext';
-import { AuthModal } from '@/components/auth/AuthModal';
 import { UserButton } from '@/components/auth/UserButton';
 
 const HeroCarousel = () => {
@@ -45,15 +40,7 @@
   const scrollPrev = () => emblaApi && emblaApi.scrollPrev();
   const scrollNext = () => emblaApi && emblaApi.scrollNext();
 
-<<<<<<< HEAD
-const Homepage: React.FC = () => {
-  const { isAuthenticated } = useAuth();
-  const [showAuthModal, setShowAuthModal] = useState(false);
-  // Hero carousel data
-  const heroSlides: HeroSlide[] = [
-=======
   const slides = [
->>>>>>> 0b8a4ac9
     {
       title: "Premium Business Cards",
       subtitle: "Starting at $39",
@@ -193,29 +180,6 @@
             
             {/* User Actions */}
             <div className="flex items-center space-x-4">
-<<<<<<< HEAD
-              {isAuthenticated ? (
-                <UserMenu />
-              ) : (
-                <>
-                  <Button 
-                    variant="ghost" 
-                    onClick={() => setShowAuthModal(true)}
-                    className="hidden sm:flex items-center"
-                  >
-                    <User className="w-4 h-4 mr-2" />
-                    My Account
-                  </Button>
-                  <Button 
-                    variant="ghost" 
-                    onClick={() => setShowAuthModal(true)}
-                    className="hidden sm:flex items-center"
-                  >
-                    <LogIn className="w-4 h-4 mr-2" />
-                    Sign In
-                  </Button>
-                </>
-=======
               <Button variant="ghost" size="sm" className="relative">
                 <ShoppingCart className="h-5 w-5" />
                 <Badge variant="destructive" className="absolute -top-2 -right-2 h-5 w-5 flex items-center justify-center text-xs">
@@ -230,7 +194,7 @@
                   <User className="h-4 w-4 mr-2" />
                   Sign In
                 </Button>
->>>>>>> 0b8a4ac9
+              )
               )}
             </div>
           </div>
@@ -386,17 +350,8 @@
         </div>
       </footer>
 
-<<<<<<< HEAD
-      {/* Authentication Modal */}
-      <AuthModal 
-        open={showAuthModal} 
-        onOpenChange={setShowAuthModal}
-        defaultTab="login"
-      />
-=======
       {/* Auth Modal */}
       <AuthModal open={authModalOpen} onOpenChange={setAuthModalOpen} />
->>>>>>> 0b8a4ac9
     </div>
   );
 }